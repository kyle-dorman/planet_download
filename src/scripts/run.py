import subprocess
import sys
from datetime import datetime
from pathlib import Path

import click
from dateutil.relativedelta import relativedelta
from dotenv import find_dotenv, load_dotenv

from src.util import check_and_create_env


# Helper function to run each script
def run_script(script_path: str, start_date: datetime, end_date: datetime, config_file: Path) -> None:
    try:
        subprocess.run(
            [
                "python",
                script_path,
                "-s",
                "--start-date",
<<<<<<< HEAD
                str(start_date),
                "-e",
=======
                start_date.strftime("%Y-%m-%d"),
>>>>>>> eb03bcf3
                "--end-date",
                end_date.strftime("%Y-%m-%d"),
                "--config-file",
                str(config_file),
            ],
            check=True,
        )
    except subprocess.CalledProcessError:
        click.secho(f"❌ Error: Failed to run {script_path} for start-date: {end_date}, end-date: {end_date}", fg="red")
        sys.exit(1)


@click.command()
@click.option("-c", "--config-file", type=click.Path(exists=True), required=True)
@click.option("-y", "--year", type=click.IntRange(min=1990, max=2050), multiple=True)
@click.option("-m", "--month", type=click.IntRange(min=1, max=12), multiple=True)
def main(config_file: Path, year: list[int], month: list[int]) -> None:
    """
    📥 Plant Downlowd Pipeline

    \b
    Arguments:
      CONFIG_FILE  - Path to the configuration file.
      YEAR        - List of years (e.g., --year 2022 --year 2023).
      MONTH       - List of months (e.g., --month 1 --month 2 --month 3).
    """
    config_file = Path(config_file)

    assert len(year) >= 1, "Must include at least 1 year"
    assert len(month) >= 1, "Must include at least 1 month"

    # Set the PlanetAPI Key in .env file if not set
    check_and_create_env()

    # find .env automagically by walking up directories until it's found, then
    # load up the .env entries as environment variables
    load_dotenv(find_dotenv(raise_error_if_not_found=True))

    # List of scripts to run
    scripts = [
        "src/scripts/download_udms.py",
        "src/scripts/select_udms.py",
        "src/scripts/order_images.py",
        "src/scripts/copy_to_process_dir.py",
    ]

    # Loop through scripts, years, and months
    for script in scripts:
        for y in year:
            for m in month:
                start_date = datetime(y, m, 1)
                end_date = start_date + relativedelta(months=1)

                click.secho(f"🚀 Running {script} for Year: {y}, Month: {m}", fg="cyan")

                run_script(script_path=script, start_date=start_date, end_date=end_date, config_file=config_file)

                click.secho(f"Finished Running {script} for Year: {y}, Month: {m}", fg="green")

    click.secho("All tasks completed successfully!", fg="green")


if __name__ == "__main__":
    main()<|MERGE_RESOLUTION|>--- conflicted
+++ resolved
@@ -17,14 +17,8 @@
             [
                 "python",
                 script_path,
-                "-s",
                 "--start-date",
-<<<<<<< HEAD
-                str(start_date),
-                "-e",
-=======
                 start_date.strftime("%Y-%m-%d"),
->>>>>>> eb03bcf3
                 "--end-date",
                 end_date.strftime("%Y-%m-%d"),
                 "--config-file",
